--- conflicted
+++ resolved
@@ -20,12 +20,8 @@
     _shared_state: ClassVar[SharedState] = None
     _caller_agent: Any = None
     _event_handler: Any = None
-<<<<<<< HEAD
     _tool_call: ToolCall = None
-=======
-    _tool_call: Any = None
     openai_schema: ClassVar[dict[str, Any]]
->>>>>>> 1e288242
 
     def __init__(self, **kwargs):
         if not self.__class__._shared_state:
